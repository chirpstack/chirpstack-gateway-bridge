--- conflicted
+++ resolved
@@ -8,20 +8,14 @@
 		LogLevel int `mapstructure:"log_level"`
 	}
 
-<<<<<<< HEAD
-	PacketForwarder struct {
-		UDPBind      string `mapstructure:"udp_bind"`
-		SkipCRCCheck bool   `mapstructure:"skip_crc_check"`
-		FakeRxInfoTime bool `mapstructure:"fake_rxinfo_time"`
-=======
 	Backend struct {
 		Type string `mapstructure:"type"`
->>>>>>> 40a57697
 
 		SemtechUDP struct {
-			UDPBind       string `mapstructure:"udp_bind"`
-			SkipCRCCheck  bool   `mapstructure:"skip_crc_check"`
-			Configuration []struct {
+			UDPBind        string `mapstructure:"udp_bind"`
+			SkipCRCCheck   bool   `mapstructure:"skip_crc_check"`
+			FakeRxInfoTime bool   `mapstructure:"fake_rxinfo_time"`
+			Configuration  []struct {
 				GatewayID      string `mapstructure:"gateway_id"`
 				BaseFile       string `mapstructure:"base_file"`
 				OutputFile     string `mapstructure:"output_file"`
