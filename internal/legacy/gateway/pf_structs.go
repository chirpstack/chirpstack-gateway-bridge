--- conflicted
+++ resolved
@@ -525,11 +525,7 @@
 		if !ts.IsZero() {
 			rxPacket.RXInfo.Time = &ts
 		}
-<<<<<<< HEAD
-	} else if FakeRxInfoTime {
-=======
 	} else if config.C.PacketForwarder.FakeRxInfoTime {
->>>>>>> 09a92338
 		ts := time.Now().UTC()
 		rxPacket.RXInfo.Time = &ts
 	}
