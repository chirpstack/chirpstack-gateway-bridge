package cmd

import (
	"html/template"
	"os"

	"github.com/brocaar/chirpstack-gateway-bridge/internal/config"
	"github.com/pkg/errors"
	"github.com/spf13/cobra"
)

// when updating this template, don't forget to update config.md!
const configTemplate = `[general]
# debug=5, info=4, warning=3, error=2, fatal=1, panic=0
log_level={{ .General.LogLevel }}

# Log in JSON format.
log_json={{ .General.LogJSON }}

# Log to syslog.
#
# When set to true, log messages are being written to syslog.
log_to_syslog={{ .General.LogToSyslog }}


# Filters.
#
# These can be used to filter LoRaWAN frames to reduce bandwith usage between
# the gateway and ChirpStack Gateway Bridge. Depending the used backend, filtering
# will be performed by the Packet Forwarder or ChirpStack Gateway Bridge.
[filters]

# NetIDs filters.
#
# The configured NetIDs will be used to filter uplink data frames.
# When left blank, no filtering will be performed on NetIDs.
#
# Example:
# net_ids=[
#   "000000",
#   "000001",
# ]
net_ids=[{{ range $index, $elm := .Filters.NetIDs }}
  "{{ $elm }}",{{ end }}
]

# JoinEUI filters.
#
# The configured JoinEUI ranges will be used to filter join-requests.
# When left blank, no filtering will be performed on JoinEUIs.
#
# Example:
# join_euis=[
#   ["0000000000000000", "00000000000000ff"],
#   ["000000000000ff00", "000000000000ffff"],
# ]
join_euis=[{{ range $index, $elm := .Filters.JoinEUIs }}
  ["{{ index $elm 0 }}", "{{ index $elm 1 }}"],{{ end }}
]


# Gateway backend configuration.
[backend]

# Backend type.
#
# Valid options are:
#   * semtech_udp
#   * basic_station
type="{{ .Backend.Type }}"


  # Semtech UDP packet-forwarder backend.
  [backend.semtech_udp]

  # ip:port to bind the UDP listener to
  #
  # Example: 0.0.0.0:1700 to listen on port 1700 for all network interfaces.
  # This is the listener to which the packet-forwarder forwards its data
  # so make sure the 'serv_port_up' and 'serv_port_down' from your
  # packet-forwarder matches this port.
  udp_bind = "{{ .Backend.SemtechUDP.UDPBind }}"

  # Fake RX timestamp.
  #
  # Fake the RX time when the gateway does not have GPS, in which case
  # the time would otherwise be unset.
  fake_rx_time={{ .Backend.SemtechUDP.FakeRxTime }}

  # Connection timeout duration
  #
  # ChirpStack Gateway Bridge keeps a list of connected gateways. If a gateway does not send any
  # UDP data within the configured timeout, then ChirpStack Gateway Bridge will consider the gateway
  # disconnected and it will unsubscribe from the gateway MQTT topic and cleanup the UDP docket. 
  connection_timeout_duration={{ .Backend.SemtechUDP.CleanupDuration }}

<<<<<<< HEAD
  # Cache expiration
  #
  # ChirpStack Gateway Bridge temporarily store downlinks. If a gateway does not send any
  # UDP data within the configured timeout the downlink is discarded.
  cache_default_expiration={{ .Backend.SemtechUDP.CacheDefaultExpiration }}

  # Cache cleanup interval
  #
  # ChirpStack Gateway Bridge temporarily store downlinks in a cache. The cache is cleaned in 
  # the configured interval.
  cache_cleanup_interval={{ .Backend.SemtechUDP.CacheCleanupInterval }}

  # ChirpStack Concentratord backend.
  [backend.concentratord]

  # Event API URL.
  event_url="{{ .Backend.Concentratord.EventURL }}"

  # Command API URL.
  command_url="{{ .Backend.Concentratord.CommandURL }}"

=======
>>>>>>> 8d91b9ed

  # Basic Station backend.
  [backend.basic_station]

  # ip:port to bind the Websocket listener to.
  bind="{{ .Backend.BasicStation.Bind }}"

  # TLS support by a Reverse-Proxy
  #
  # When set to true, the websocket listener will use TLS to secure the connections
  # between the gateways and a reverse-proxy (optional).
  tls_support_proxy={{ .Backend.BasicStation.TLSSupportProxy }}

  # TLS certificate and key files.
  #
  # When set, the websocket listener will use TLS to secure the connections
  # between the gateways and ChirpStack Gateway Bridge (optional).
  tls_cert="{{ .Backend.BasicStation.TLSCert }}"
  tls_key="{{ .Backend.BasicStation.TLSKey }}"

  # TLS CA certificate.
  #
  # When configured, ChirpStack Gateway Bridge will validate that the client
  # certificate of the gateway has been signed by this CA certificate.
  ca_cert="{{ .Backend.BasicStation.CACert }}"

  # Stats interval.
  #
  # This defines the interval in which the ChirpStack Gateway Bridge forwards
  # the uplink / downlink statistics.
  stats_interval="{{ .Backend.BasicStation.StatsInterval }}"

  # Ping interval.
  ping_interval="{{ .Backend.BasicStation.PingInterval }}"

  # Timesync interval.
  #
  # This defines the interval in which the ChirpStack Gateway Bridge sends
  # a timesync request to the gateway. Setting this to 0 disables sending
  # timesync requests.
  timesync_interval="{{ .Backend.BasicStation.TimesyncInterval }}"

  # Read timeout.
  #
  # This interval must be greater than the configured ping interval.
  read_timeout="{{ .Backend.BasicStation.ReadTimeout }}"

  # Write timeout.
  write_timeout="{{ .Backend.BasicStation.WriteTimeout }}"

  # Region.
  #
  # Please refer to the LoRaWAN Regional Parameters specification
  # for the complete list of common region names.
  region="{{ .Backend.BasicStation.Region }}"

  # Minimal frequency (Hz).
  frequency_min={{ .Backend.BasicStation.FrequencyMin }}

  # Maximum frequency (Hz).
  frequency_max={{ .Backend.BasicStation.FrequencyMax }}

  # Concentrator configuration.
  #
  # This section contains the configuration for the SX1301 concentrator chips.
  # Example:
  # [[backend.basic_station.concentrators]]
  #
  #   # Multi-SF channel configuration.
  #   [backend.basic_station.concentrators.multi_sf]
  #
  #   # Frequencies (Hz).
  #   frequencies=[
  #     868100000,
  #     868300000,
  #     868500000,
  #     867100000,
  #     867300000,
  #     867500000,
  #     867700000,
  #     867900000,
  #   ]
  #
  #   # LoRa STD channel.
  #   [backend.basic_station.concentrators.lora_std]
  #
  #   # Frequency (Hz).
  #   frequency=868300000
  #
  #   # Bandwidth (Hz).
  #   bandwidth=250000
  #
  #   # Spreading factor.
  #   spreading_factor=7
  #
  #   # FSK channel.
  #   [backend.basic_station.concentrators.fsk]
  #
  #   # Frequency (Hz).
  #   frequency=868800000
{{ range $i, $concentrator := .Backend.BasicStation.Concentrators }}
    [[backend.basic_station.concentrators]]
      [backend.basic_station.concentrators.multi_sf]
      frequencies=[{{ range $index, $elm := $concentrator.MultiSF.Frequencies }}
		{{ $elm }},{{ end }}
      ]

      [backend.basic_station.concentrators.lora_std]
      frequency={{ $concentrator.LoRaSTD.Frequency }}
      bandwidth={{ $concentrator.LoRaSTD.Bandwidth }}
      spreading_factor={{ $concentrator.LoRaSTD.SpreadingFactor }}

      [backend.basic_station.concentrators.fsk]
      frequency={{ $concentrator.FSK.Frequency }}
{{ end }}

# Integration configuration.
[integration]
# Payload marshaler.
#
# This defines how the MQTT payloads are encoded. Valid options are:
# * protobuf:  Protobuf encoding
# * json:      JSON encoding (for debugging)
marshaler="{{ .Integration.Marshaler }}"

  # MQTT integration configuration.
  [integration.mqtt]
  # Event topic template.
  event_topic_template="{{ .Integration.MQTT.EventTopicTemplate }}"

  # State topic template.
  #
  # States are sent by the gateway as retained MQTT messages (by default)
  # so that the last message will be stored by the MQTT broker. When set to
  # a blank string, this feature will be disabled. This feature is only
  # supported when using the generic authentication type.
  state_topic_template="{{ .Integration.MQTT.StateTopicTemplate }}"

  # Command topic template.
  command_topic_template="{{ .Integration.MQTT.CommandTopicTemplate }}"

  # State retained.
  #
  # By default this value is set to true and states are published as retained
  # MQTT messages. Setting this to false means that states will not be retained
  # by the MQTT broker.
  state_retained={{ .Integration.MQTT.StateRetained }}

  # Keep alive will set the amount of time (in seconds) that the client should
  # wait before sending a PING request to the broker. This will allow the client
  # to know that a connection has not been lost with the server.
  # Valid units are 'ms', 's', 'm', 'h'. Note that these values can be combined, e.g. '24h30m15s'.
  keep_alive="{{ .Integration.MQTT.KeepAlive }}"

  # Maximum interval that will be waited between reconnection attempts when connection is lost.
  # Valid units are 'ms', 's', 'm', 'h'. Note that these values can be combined, e.g. '24h30m15s'.
  max_reconnect_interval="{{ .Integration.MQTT.MaxReconnectInterval }}"

  # Terminate on connect error.
  #
  # When set to true, instead of re-trying to connect, the ChirpStack Gateway Bridge
  # process will be terminated on a connection error.
  terminate_on_connect_error={{ .Integration.MQTT.TerminateOnConnectError }}


  # MQTT authentication.
  [integration.mqtt.auth]
  # Type defines the MQTT authentication type to use.
  #
  # Set this to the name of one of the sections below.
  type="{{ .Integration.MQTT.Auth.Type }}"

    # Generic MQTT authentication.
    [integration.mqtt.auth.generic]
    # MQTT servers.
    #
    # Configure one or multiple MQTT server to connect to. Each item must be in
    # the following format: scheme://host:port where scheme is tcp, ssl or ws.
    servers=[{{ range $index, $elm := .Integration.MQTT.Auth.Generic.Servers }}
      "{{ $elm }}",{{ end }}
    ]

    # Connect with the given username (optional)
    username="{{ .Integration.MQTT.Auth.Generic.Username }}"

    # Connect with the given password (optional)
    password="{{ .Integration.MQTT.Auth.Generic.Password }}"

    # Quality of service level
    #
    # 0: at most once
    # 1: at least once
    # 2: exactly once
    #
    # Note: an increase of this value will decrease the performance.
    # For more information: https://www.hivemq.com/blog/mqtt-essentials-part-6-mqtt-quality-of-service-levels
    qos={{ .Integration.MQTT.Auth.Generic.QOS }}

    # Clean session
    #
    # Set the "clean session" flag in the connect message when this client
    # connects to an MQTT broker. By setting this flag you are indicating
    # that no messages saved by the broker for this client should be delivered.
    clean_session={{ .Integration.MQTT.Auth.Generic.CleanSession }}

    # Client ID
    #
    # Set the client id to be used by this client when connecting to the MQTT
    # broker. A client id must be no longer than 23 characters. When left blank,
    # a random id will be generated. This requires clean_session=true.
    client_id="{{ .Integration.MQTT.Auth.Generic.ClientID }}"

    # CA certificate file (optional)
    #
    # Use this when setting up a secure connection (when server uses ssl://...)
    # but the certificate used by the server is not trusted by any CA certificate
    # on the server (e.g. when self generated).
    ca_cert="{{ .Integration.MQTT.Auth.Generic.CACert }}"

    # mqtt TLS certificate file (optional)
    tls_cert="{{ .Integration.MQTT.Auth.Generic.TLSCert }}"

    # mqtt TLS key file (optional)
    tls_key="{{ .Integration.MQTT.Auth.Generic.TLSKey }}"


    # Google Cloud Platform Cloud IoT Core authentication.
    #
    # Please note that when using this authentication type, the MQTT topics
    # will be automatically set to match the MQTT topics as expected by
    # Cloud IoT Core.
    [integration.mqtt.auth.gcp_cloud_iot_core]
    # MQTT server.
    server="{{ .Integration.MQTT.Auth.GCPCloudIoTCore.Server }}"

    # Google Cloud IoT Core Device id.
    device_id="{{ .Integration.MQTT.Auth.GCPCloudIoTCore.DeviceID }}"

    # Google Cloud project id.
    project_id="{{ .Integration.MQTT.Auth.GCPCloudIoTCore.ProjectID }}"

    # Google Cloud region.
    cloud_region="{{ .Integration.MQTT.Auth.GCPCloudIoTCore.CloudRegion }}"

    # Google Cloud IoT registry id.
    registry_id="{{ .Integration.MQTT.Auth.GCPCloudIoTCore.RegistryID }}"

    # JWT token expiration time.
    jwt_expiration="{{ .Integration.MQTT.Auth.GCPCloudIoTCore.JWTExpiration }}"

    # JWT token key-file.
    #
    # Example command to generate a key-pair:
    #  $ ssh-keygen -t rsa -b 4096 -f private-key.pem
    #  $ openssl rsa -in private-key.pem -pubout -outform PEM -out public-key.pem
    #
    # Then point the setting below to the private-key.pem and associate the
    # public-key.pem with this device / gateway in Google Cloud IoT Core.
    jwt_key_file="{{ .Integration.MQTT.Auth.GCPCloudIoTCore.JWTKeyFile }}"


    # Azure IoT Hub
    #
    # This setting will preset uplink and downlink topics that will only
    # work with Azure IoT Hub service.
    [integration.mqtt.auth.azure_iot_hub]

    # Device connection string (symmetric key authentication).
    #
    # This connection string can be retrieved from the Azure IoT Hub device
    # details when using the symmetric key authentication type.
    device_connection_string="{{ .Integration.MQTT.Auth.AzureIoTHub.DeviceConnectionString }}"

    # Token expiration (symmetric key authentication).
    #
    # ChirpStack Gateway Bridge will generate a SAS token with the given expiration.
    # After the token has expired, it will generate a new one and trigger a
    # re-connect (only for symmetric key authentication).
    sas_token_expiration="{{ .Integration.MQTT.Auth.AzureIoTHub.SASTokenExpiration }}"

    # Device ID (X.509 authentication).
    #
    # This will be automatically set when a device connection string is given.
    # It must be set for X.509 authentication.
    device_id="{{ .Integration.MQTT.Auth.AzureIoTHub.DeviceID }}"

    # IoT Hub hostname (X.509 authentication).
    #
    # This will be automatically set when a device connection string is given.
    # It must be set for X.509 authentication.
    # Example: iot-hub-name.azure-devices.net
    hostname="{{ .Integration.MQTT.Auth.AzureIoTHub.Hostname }}"

    # Client certificates (X.509 authentication).
    #
    # Configure the tls_cert (certificate file) and tls_key (private-key file)
    # when the device is configured with X.509 authentication.
    tls_cert="{{ .Integration.MQTT.Auth.AzureIoTHub.TLSCert }}"
    tls_key="{{ .Integration.MQTT.Auth.AzureIoTHub.TLSKey }}"


# Metrics configuration.
[metrics]

  # Metrics stored in Prometheus.
  #
  # These metrics expose information about the state of the ChirpStack Gateway Bridge
  # instance like number of messages processed, number of function calls, etc.
  [metrics.prometheus]
  # Expose Prometheus metrics endpoint.
  endpoint_enabled={{ .Metrics.Prometheus.EndpointEnabled }}

  # The ip:port to bind the Prometheus metrics server to for serving the
  # metrics endpoint.
  bind="{{ .Metrics.Prometheus.Bind }}"


# Gateway meta-data.
#
# The meta-data will be added to every stats message sent by the ChirpStack Gateway
# Bridge.
[meta_data]

  # Static.
  #
  # Static key (string) / value (string) meta-data.
  [meta_data.static]
  # Example:
  # serial_number="A1B21234"
  {{ range $k, $v := .MetaData.Static }}
  {{ $k }}="{{ $v }}"
  {{ end }}


  # Dynamic meta-data.
  #
  # Dynamic meta-data is retrieved by executing external commands.
  # This makes it possible to for example execute an external command to
  # read the gateway temperature.
  [meta_data.dynamic]

  # Execution interval of the commands.
  execution_interval="{{ .MetaData.Dynamic.ExecutionInterval }}"

  # Max. execution duration.
  max_execution_duration="{{ .MetaData.Dynamic.MaxExecutionDuration }}"

  # Split delimiter.
  #
  # When the output of a command returns multiple lines, ChirpStack Gateway Bridge
  # assumes multiple values are returned. In this case it will split by the given delimiter
  # to obtain the key / value of each row. The key will be prefixed with the name of the
  # configured command.
  split_delimiter="{{ .MetaData.Dynamic.SplitDelimiter }}"


  # Commands to execute.
  #
  # The value of the stdout will be used as the key value (string).
  # In case the command failed, it is ignored. In case the same key is defined
  # both as static and dynamic, the dynamic value has priority (as long as the)
  # command does not fail.
  [meta_data.dynamic.commands]
  # Example:
  # temperature="/opt/gateway-temperature/gateway-temperature.sh"
  {{ range $k, $v := .MetaData.Dynamic.Commands }}
  {{ $k }}="{{ $v }}"
  {{ end }}

# Executable commands.
#
# The configured commands can be triggered by sending a message to the
# ChirpStack Gateway Bridge.
[commands]
  # Example:
  # [commands.commands.reboot]
  # max_execution_duration="1s"
  # command="/usr/bin/reboot"
{{ range $k, $v := .Commands.Commands }}
  [commands.commands.{{ $k }}]
  max_execution_duration="{{ $v.MaxExecutionDuration }}"
  command="{{ $v.Command }}"
{{ end }}
`

var configCmd = &cobra.Command{
	Use:   "configfile",
	Short: "Print the ChirpStack Gateway Bridge configuration file",
	RunE: func(cmd *cobra.Command, args []string) error {
		t := template.Must(template.New("config").Parse(configTemplate))
		err := t.Execute(os.Stdout, config.C)
		if err != nil {
			return errors.Wrap(err, "execute config template error")
		}
		return nil
	},
}<|MERGE_RESOLUTION|>--- conflicted
+++ resolved
@@ -94,7 +94,6 @@
   # disconnected and it will unsubscribe from the gateway MQTT topic and cleanup the UDP docket. 
   connection_timeout_duration={{ .Backend.SemtechUDP.CleanupDuration }}
 
-<<<<<<< HEAD
   # Cache expiration
   #
   # ChirpStack Gateway Bridge temporarily store downlinks. If a gateway does not send any
@@ -107,17 +106,6 @@
   # the configured interval.
   cache_cleanup_interval={{ .Backend.SemtechUDP.CacheCleanupInterval }}
 
-  # ChirpStack Concentratord backend.
-  [backend.concentratord]
-
-  # Event API URL.
-  event_url="{{ .Backend.Concentratord.EventURL }}"
-
-  # Command API URL.
-  command_url="{{ .Backend.Concentratord.CommandURL }}"
-
-=======
->>>>>>> 8d91b9ed
 
   # Basic Station backend.
   [backend.basic_station]
